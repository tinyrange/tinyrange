--- conflicted
+++ resolved
@@ -9,11 +9,7 @@
     network_interface_up("eth0")
     network_interface_configure("eth0", ip = "10.42.0.2/16", router = "10.42.0.1")
 
-<<<<<<< HEAD
-    print(fetch_http("http://1.1.1.1"))
-=======
     # print(fetch_http("http://1.1.1.1"))
->>>>>>> 5230db46
 
     # Set the hostname.
     set_hostname("login")
